---
apiVersion: apps/v1
kind: Deployment
metadata:
  labels:
    app: openfaas
    component: gateway
  name: gateway
  namespace: "openfaas"
spec:
  replicas: 1
  selector:
    matchLabels:
      app: gateway
  template:
    metadata:
      annotations:
        prometheus.io.scrape: "true"
        prometheus.io.port: "8082"
      labels:
        app: gateway
    spec:
      serviceAccountName: faas-controller
      volumes:
      - name: faas-netes-temp-volume
        emptyDir: {}
      - name: auth
        secret:
          secretName: basic-auth
      containers:
      - name: gateway
        resources:
<<<<<<< HEAD
          requests:
            memory: "120Mi"
            cpu: "50m"
        #image: openfaas/gateway:0.13.0
        image: ngduchai/gateway:latest-dev
=======
            requests:
              cpu: 50m
              memory: 120Mi
            
        image: openfaas/gateway:0.18.7
>>>>>>> 0fe88f3a
        imagePullPolicy: Always
        securityContext:
          readOnlyRootFilesystem: true
          runAsUser: 10001
        livenessProbe:
          httpGet:
            path: /healthz
            port: 8080
          timeoutSeconds: 5
        readinessProbe:
          httpGet:
            path: /healthz
            port: 8080
          timeoutSeconds: 5
        env:
        - name: read_timeout
          value: "65s"
        - name: write_timeout
          value: "65s"
        - name: upstream_timeout
          value: "60s"
        - name: functions_provider_url
          value: "http://127.0.0.1:8081/"
        - name: direct_functions
          value: "true"
        - name: direct_functions_suffix
          value: "openfaas-fn.svc.cluster.local"
        - name: function_namespace
          value: "openfaas-fn"
        - name: faas_nats_address
          value: "nats.openfaas.svc.cluster.local"
        - name: faas_nats_port
          value: "4222"
        - name: faas_nats_channel
          value: "faas-request"
        - name: basic_auth
          value: "true"
        - name: secret_mount_path
          value: "/var/secrets"
        - name: auth_proxy_url
          value: "http://basic-auth-plugin.openfaas:8080/validate"
        - name: auth_pass_body
          value: "false"
        - name: scale_from_zero
          value: "true"
        - name: max_idle_conns
          value: "1024"
        - name: max_idle_conns_per_host
          value: "1024"
        volumeMounts:
        - name: auth
          readOnly: true
          mountPath: "/var/secrets"
        ports:
        - name: http
          containerPort: 8080
          protocol: TCP
      - name: faas-netes
        resources:
<<<<<<< HEAD
          requests:
            memory: "120Mi"
            cpu: "50m"
            #image: openfaas/faas-netes:0.7.5
        image: ngduchai/faas-netes:latest
=======
            requests:
              cpu: 50m
              memory: 120Mi
            
        image: openfaas/faas-netes:0.9.15
>>>>>>> 0fe88f3a
        imagePullPolicy: 
        securityContext:
          readOnlyRootFilesystem: true
          runAsUser: 10001
        env:
        - name: port
          value: "8081"
        - name: function_namespace
          value: "openfaas-fn"
        - name: read_timeout
          value: "60s"
        - name: write_timeout
          value: "60s"
        - name: image_pull_policy
          value: "Always"
        - name: http_probe
          value: "true"
        - name: set_nonroot_user
          value: "false"
        - name: readiness_probe_initial_delay_seconds
          value: "2"
        - name: readiness_probe_timeout_seconds
          value: "1"
        - name: readiness_probe_period_seconds
          value: "2"
        - name: liveness_probe_initial_delay_seconds
          value: "2"
        - name: liveness_probe_timeout_seconds
          value: "1"
        - name: liveness_probe_period_seconds
          value: "2"
        volumeMounts:
        - mountPath: /tmp
          name: faas-netes-temp-volume
        ports:
        - containerPort: 8081
          protocol: TCP
      nodeSelector:
        beta.kubernetes.io/arch: amd64
        <|MERGE_RESOLUTION|>--- conflicted
+++ resolved
@@ -30,19 +30,12 @@
       containers:
       - name: gateway
         resources:
-<<<<<<< HEAD
-          requests:
-            memory: "120Mi"
-            cpu: "50m"
-        #image: openfaas/gateway:0.13.0
-        image: ngduchai/gateway:latest-dev
-=======
             requests:
               cpu: 50m
               memory: 120Mi
             
-        image: openfaas/gateway:0.18.7
->>>>>>> 0fe88f3a
+        #image: openfaas/gateway:0.18.7
+        image: ngduchai/gateway:latest-dev
         imagePullPolicy: Always
         securityContext:
           readOnlyRootFilesystem: true
@@ -102,19 +95,12 @@
           protocol: TCP
       - name: faas-netes
         resources:
-<<<<<<< HEAD
-          requests:
-            memory: "120Mi"
-            cpu: "50m"
-            #image: openfaas/faas-netes:0.7.5
-        image: ngduchai/faas-netes:latest
-=======
             requests:
               cpu: 50m
               memory: 120Mi
             
-        image: openfaas/faas-netes:0.9.15
->>>>>>> 0fe88f3a
+            #image: openfaas/faas-netes:0.9.15
+        image: ngduchai/faas-netes:latest
         imagePullPolicy: 
         securityContext:
           readOnlyRootFilesystem: true
